--- conflicted
+++ resolved
@@ -47,7 +47,7 @@
 //!
 //! let credentials = Credentials {
 //!     id: "me".to_string(),
-//!     key: Key::new("tok", &SHA256),
+//!     key: Key::new("tok", SHA256).unwrap(),
 //! };
 //!
 //! let client_req = RequestBuilder::new("GET", "mysite.com", 443, "/resource").request();
@@ -94,23 +94,6 @@
 //!        panic!("header validation failed. Is it 2117 already?");
 //!    }
 //! }
-<<<<<<< HEAD
-//!
-//! ## Features
-//!
-//! By default, the `use_ring` feature is enabled, which means that this crate will
-//! use `ring` for all cryptographic operations.
-//!
-//! Alternatively, one can configure the crate with the `use_openssl`
-//! feature to use the `openssl` crate.
-//!
-//! If no features are enabled, you must provide a custom implementation of the
-//! [`hawk::crypto::Cryptographer`] trait to the `set_cryptographer` function, or
-//! the cryptographic operations will panic.
-//!
-//! Attempting to configure both the `use_ring` and `use_openssl` features will
-//! result in a build error.
-=======
 //! ```
 //!
 //! A server which validates bewits looks like this:
@@ -122,7 +105,7 @@
 //!
 //! let credentials = Credentials {
 //!     id: "me".to_string(),
-//!     key: Key::new("tok", &SHA256),
+//!     key: Key::new("tok", SHA256).unwrap(),
 //! };
 //!
 //! // simulate the client generation of a bewit
@@ -139,8 +122,22 @@
 //! assert_eq!(bewit.id(), "me");
 //! assert!(server_req.validate_bewit(&bewit, &credentials.key));
 //! ```
+//!
+//! ## Features
+//!
+//! By default, the `use_ring` feature is enabled, which means that this crate will
+//! use `ring` for all cryptographic operations.
+//!
+//! Alternatively, one can configure the crate with the `use_openssl`
+//! feature to use the `openssl` crate.
+//!
+//! If no features are enabled, you must provide a custom implementation of the
+//! [`hawk::crypto::Cryptographer`] trait to the `set_cryptographer` function, or
+//! the cryptographic operations will panic.
+//!
+//! Attempting to configure both the `use_ring` and `use_openssl` features will
+//! result in a build error.
 
->>>>>>> bbe148ce
 #[cfg(test)]
 #[macro_use]
 extern crate pretty_assertions;
